/*
 * Copyright (c) 2004-2005 The Regents of The University of Michigan
 * All rights reserved.
 *
 * Redistribution and use in source and binary forms, with or without
 * modification, are permitted provided that the following conditions are
 * met: redistributions of source code must retain the above copyright
 * notice, this list of conditions and the following disclaimer;
 * redistributions in binary form must reproduce the above copyright
 * notice, this list of conditions and the following disclaimer in the
 * documentation and/or other materials provided with the distribution;
 * neither the name of the copyright holders nor the names of its
 * contributors may be used to endorse or promote products derived from
 * this software without specific prior written permission.
 *
 * THIS SOFTWARE IS PROVIDED BY THE COPYRIGHT HOLDERS AND CONTRIBUTORS
 * "AS IS" AND ANY EXPRESS OR IMPLIED WARRANTIES, INCLUDING, BUT NOT
 * LIMITED TO, THE IMPLIED WARRANTIES OF MERCHANTABILITY AND FITNESS FOR
 * A PARTICULAR PURPOSE ARE DISCLAIMED. IN NO EVENT SHALL THE COPYRIGHT
 * OWNER OR CONTRIBUTORS BE LIABLE FOR ANY DIRECT, INDIRECT, INCIDENTAL,
 * SPECIAL, EXEMPLARY, OR CONSEQUENTIAL DAMAGES (INCLUDING, BUT NOT
 * LIMITED TO, PROCUREMENT OF SUBSTITUTE GOODS OR SERVICES; LOSS OF USE,
 * DATA, OR PROFITS; OR BUSINESS INTERRUPTION) HOWEVER CAUSED AND ON ANY
 * THEORY OF LIABILITY, WHETHER IN CONTRACT, STRICT LIABILITY, OR TORT
 * (INCLUDING NEGLIGENCE OR OTHERWISE) ARISING IN ANY WAY OUT OF THE USE
 * OF THIS SOFTWARE, EVEN IF ADVISED OF THE POSSIBILITY OF SUCH DAMAGE.
 */

#include <map>
#include <stack>
#include <string>

#include "arch/alpha/osfpal.hh"
#include "base/trace.hh"
#include "cpu/exec_context.hh"
#include "kern/kernel_stats.hh"
#include "kern/tru64/tru64_syscalls.hh"

using namespace std;
using namespace Stats;

namespace Kernel {

const char *modestr[] = { "kernel", "user", "idle", "interrupt" };

Statistics::Statistics(System *system)
    : idleProcess((Addr)-1), themode(kernel), lastModeTick(0),
      iplLast(0), iplLastTick(0)
{
<<<<<<< HEAD
    bin_int = xc->system->params()->bin_int;
=======
    bin_int = system->params->bin_int;
>>>>>>> f15e4923
}

void
Statistics::regStats(const string &_name)
{
    myname = _name;

    _arm
        .name(name() + ".inst.arm")
        .desc("number of arm instructions executed")
        ;

    _quiesce
        .name(name() + ".inst.quiesce")
        .desc("number of quiesce instructions executed")
        ;

    _ivlb
        .name(name() + ".inst.ivlb")
        .desc("number of ivlb instructions executed")
        ;

    _ivle
        .name(name() + ".inst.ivle")
        .desc("number of ivle instructions executed")
        ;

    _hwrei
        .name(name() + ".inst.hwrei")
        .desc("number of hwrei instructions executed")
        ;

    _iplCount
        .init(32)
        .name(name() + ".ipl_count")
        .desc("number of times we switched to this ipl")
        .flags(total | pdf | nozero | nonan)
        ;

    _iplGood
        .init(32)
        .name(name() + ".ipl_good")
        .desc("number of times we switched to this ipl from a different ipl")
        .flags(total | pdf | nozero | nonan)
        ;

    _iplTicks
        .init(32)
        .name(name() + ".ipl_ticks")
        .desc("number of cycles we spent at this ipl")
        .flags(total | pdf | nozero | nonan)
        ;

    _iplUsed
        .name(name() + ".ipl_used")
        .desc("fraction of swpipl calls that actually changed the ipl")
        .flags(total | nozero | nonan)
        ;

    _iplUsed = _iplGood / _iplCount;

    _callpal
        .init(256)
        .name(name() + ".callpal")
        .desc("number of callpals executed")
        .flags(total | pdf | nozero | nonan)
        ;

    for (int i = 0; i < PAL::NumCodes; ++i) {
        const char *str = PAL::name(i);
        if (str)
            _callpal.subname(i, str);
    }

    _syscall
        .init(SystemCalls<Tru64>::Number)
        .name(name() + ".syscall")
        .desc("number of syscalls executed")
        .flags(total | pdf | nozero | nonan)
        ;

    for (int i = 0; i < SystemCalls<Tru64>::Number; ++i) {
        const char *str = SystemCalls<Tru64>::name(i);
        if (str) {
            _syscall.subname(i, str);
        }
    }

/*    _faults
        .init(NumFaults)
        .name(name() + ".faults")
        .desc("number of faults")
        .flags(total | pdf | nozero | nonan)
        ;

    for (int i = 1; i < NumFaults; ++i) {
        const char *str = (*ListOfFaults[i])->name;
        if (str)
            _faults.subname(i, str);
    }*/

    _mode
        .init(cpu_mode_num)
        .name(name() + ".mode_switch")
        .desc("number of protection mode switches")
        ;

    for (int i = 0; i < cpu_mode_num; ++i)
        _mode.subname(i, modestr[i]);

    _modeGood
        .init(cpu_mode_num)
        .name(name() + ".mode_good")
        ;

    for (int i = 0; i < cpu_mode_num; ++i)
        _modeGood.subname(i, modestr[i]);

    _modeFraction
        .name(name() + ".mode_switch_good")
        .desc("fraction of useful protection mode switches")
        .flags(total)
        ;

    for (int i = 0; i < cpu_mode_num; ++i)
        _modeFraction.subname(i, modestr[i]);

    _modeFraction = _modeGood / _mode;

    _modeTicks
        .init(cpu_mode_num)
        .name(name() + ".mode_ticks")
        .desc("number of ticks spent at the given mode")
        .flags(pdf)
        ;
    for (int i = 0; i < cpu_mode_num; ++i)
        _modeTicks.subname(i, modestr[i]);

    _swap_context
        .name(name() + ".swap_context")
        .desc("number of times the context was actually changed")
        ;
}

void
Statistics::setIdleProcess(Addr idlepcbb, ExecContext *xc)
{
    assert(themode == kernel || themode == interrupt);
    idleProcess = idlepcbb;
    themode = idle;
    changeMode(themode, xc);
}

void
Statistics::changeMode(cpu_mode newmode, ExecContext *xc)
{
    _mode[newmode]++;

    if (newmode == themode)
        return;

    DPRINTF(Context, "old mode=%-8s new mode=%-8s\n",
            modestr[themode], modestr[newmode]);

    _modeGood[newmode]++;
    _modeTicks[themode] += curTick - lastModeTick;

    xc->getSystemPtr()->kernelBinning->changeMode(newmode);

    lastModeTick = curTick;
    themode = newmode;
}

void
Statistics::swpipl(int ipl)
{
    assert(ipl >= 0 && ipl <= 0x1f && "invalid IPL\n");

    _iplCount[ipl]++;

    if (ipl == iplLast)
        return;

    _iplGood[ipl]++;
    _iplTicks[iplLast] += curTick - iplLastTick;
    iplLastTick = curTick;
    iplLast = ipl;
}

void
Statistics::mode(cpu_mode newmode, ExecContext *xc)
{
    Addr pcbb = xc->readMiscReg(AlphaISA::IPR_PALtemp23);

    if ((newmode == kernel || newmode == interrupt) &&
            pcbb == idleProcess)
        newmode = idle;

    if (bin_int == false && newmode == interrupt)
        newmode = kernel;

    changeMode(newmode, xc);
}

void
Statistics::context(Addr oldpcbb, Addr newpcbb, ExecContext *xc)
{
    assert(themode != user);

    _swap_context++;
    changeMode(newpcbb == idleProcess ? idle : kernel, xc);
}

void
Statistics::callpal(int code, ExecContext *xc)
{
    if (!PAL::name(code))
        return;

    _callpal[code]++;

    switch (code) {
      case PAL::callsys: {
          int number = xc->readIntReg(0);
          if (SystemCalls<Tru64>::validSyscallNumber(number)) {
              int cvtnum = SystemCalls<Tru64>::convert(number);
              _syscall[cvtnum]++;
          }
      } break;

      case PAL::swpctx:
        if (xc->getSystemPtr()->kernelBinning)
            xc->getSystemPtr()->kernelBinning->palSwapContext(xc);
        break;
    }
}

void
Statistics::serialize(ostream &os)
{
    int exemode = themode;
    SERIALIZE_SCALAR(exemode);
    SERIALIZE_SCALAR(idleProcess);
    SERIALIZE_SCALAR(iplLast);
    SERIALIZE_SCALAR(iplLastTick);
    SERIALIZE_SCALAR(lastModeTick);
}

void
Statistics::unserialize(Checkpoint *cp, const string &section)
{
    int exemode;
    UNSERIALIZE_SCALAR(exemode);
    UNSERIALIZE_SCALAR(idleProcess);
    UNSERIALIZE_SCALAR(iplLast);
    UNSERIALIZE_SCALAR(iplLastTick);
    UNSERIALIZE_SCALAR(lastModeTick);
    themode = (cpu_mode)exemode;
}

/* end namespace Kernel */ }<|MERGE_RESOLUTION|>--- conflicted
+++ resolved
@@ -47,11 +47,7 @@
     : idleProcess((Addr)-1), themode(kernel), lastModeTick(0),
       iplLast(0), iplLastTick(0)
 {
-<<<<<<< HEAD
-    bin_int = xc->system->params()->bin_int;
-=======
-    bin_int = system->params->bin_int;
->>>>>>> f15e4923
+    bin_int = system->params()->bin_int;
 }
 
 void
