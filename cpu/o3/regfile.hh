--- conflicted
+++ resolved
@@ -265,371 +265,4 @@
     memset(floatRegFile, 0, sizeof(*floatRegFile));
 }
 
-<<<<<<< HEAD
-#if FULL_SYSTEM
-
-//Problem:  This code doesn't make sense at the RegFile level because it
-//needs things such as the itb and dtb.  Either put it at the CPU level or
-//the DynInst level.
-template <class Impl>
-uint64_t
-PhysRegFile<Impl>::readIpr(int idx, Fault &fault)
-{
-    uint64_t retval = 0;    // return value, default 0
-
-    switch (idx) {
-      case TheISA::IPR_PALtemp0:
-      case TheISA::IPR_PALtemp1:
-      case TheISA::IPR_PALtemp2:
-      case TheISA::IPR_PALtemp3:
-      case TheISA::IPR_PALtemp4:
-      case TheISA::IPR_PALtemp5:
-      case TheISA::IPR_PALtemp6:
-      case TheISA::IPR_PALtemp7:
-      case TheISA::IPR_PALtemp8:
-      case TheISA::IPR_PALtemp9:
-      case TheISA::IPR_PALtemp10:
-      case TheISA::IPR_PALtemp11:
-      case TheISA::IPR_PALtemp12:
-      case TheISA::IPR_PALtemp13:
-      case TheISA::IPR_PALtemp14:
-      case TheISA::IPR_PALtemp15:
-      case TheISA::IPR_PALtemp16:
-      case TheISA::IPR_PALtemp17:
-      case TheISA::IPR_PALtemp18:
-      case TheISA::IPR_PALtemp19:
-      case TheISA::IPR_PALtemp20:
-      case TheISA::IPR_PALtemp21:
-      case TheISA::IPR_PALtemp22:
-      case TheISA::IPR_PALtemp23:
-      case TheISA::IPR_PAL_BASE:
-
-      case TheISA::IPR_IVPTBR:
-      case TheISA::IPR_DC_MODE:
-      case TheISA::IPR_MAF_MODE:
-      case TheISA::IPR_ISR:
-      case TheISA::IPR_EXC_ADDR:
-      case TheISA::IPR_IC_PERR_STAT:
-      case TheISA::IPR_DC_PERR_STAT:
-      case TheISA::IPR_MCSR:
-      case TheISA::IPR_ASTRR:
-      case TheISA::IPR_ASTER:
-      case TheISA::IPR_SIRR:
-      case TheISA::IPR_ICSR:
-      case TheISA::IPR_ICM:
-      case TheISA::IPR_DTB_CM:
-      case TheISA::IPR_IPLR:
-      case TheISA::IPR_INTID:
-      case TheISA::IPR_PMCTR:
-        // no side-effect
-        retval = ipr[idx];
-        break;
-
-      case TheISA::IPR_CC:
-        retval |= ipr[idx] & ULL(0xffffffff00000000);
-        retval |= curTick  & ULL(0x00000000ffffffff);
-        break;
-
-      case TheISA::IPR_VA:
-        retval = ipr[idx];
-        break;
-
-      case TheISA::IPR_VA_FORM:
-      case TheISA::IPR_MM_STAT:
-      case TheISA::IPR_IFAULT_VA_FORM:
-      case TheISA::IPR_EXC_MASK:
-      case TheISA::IPR_EXC_SUM:
-        retval = ipr[idx];
-        break;
-
-      case TheISA::IPR_DTB_PTE:
-        {
-            TheISA::PTE &pte = cpu->dtb->index(1);
-
-            retval |= ((u_int64_t)pte.ppn & ULL(0x7ffffff)) << 32;
-            retval |= ((u_int64_t)pte.xre & ULL(0xf)) << 8;
-            retval |= ((u_int64_t)pte.xwe & ULL(0xf)) << 12;
-            retval |= ((u_int64_t)pte.fonr & ULL(0x1)) << 1;
-            retval |= ((u_int64_t)pte.fonw & ULL(0x1))<< 2;
-            retval |= ((u_int64_t)pte.asma & ULL(0x1)) << 4;
-            retval |= ((u_int64_t)pte.asn & ULL(0x7f)) << 57;
-        }
-        break;
-
-        // write only registers
-      case TheISA::IPR_HWINT_CLR:
-      case TheISA::IPR_SL_XMIT:
-      case TheISA::IPR_DC_FLUSH:
-      case TheISA::IPR_IC_FLUSH:
-      case TheISA::IPR_ALT_MODE:
-      case TheISA::IPR_DTB_IA:
-      case TheISA::IPR_DTB_IAP:
-      case TheISA::IPR_ITB_IA:
-      case TheISA::IPR_ITB_IAP:
-        fault = new UnimplementedOpcodeFault;
-        break;
-
-      default:
-        // invalid IPR
-        fault = new UnimplementedOpcodeFault;
-        break;
-    }
-
-    return retval;
-}
-
-extern int break_ipl;
-
-template <class Impl>
-Fault
-PhysRegFile<Impl>::setIpr(int idx, uint64_t val)
-{
-    uint64_t old;
-
-    switch (idx) {
-      case TheISA::IPR_PALtemp0:
-      case TheISA::IPR_PALtemp1:
-      case TheISA::IPR_PALtemp2:
-      case TheISA::IPR_PALtemp3:
-      case TheISA::IPR_PALtemp4:
-      case TheISA::IPR_PALtemp5:
-      case TheISA::IPR_PALtemp6:
-      case TheISA::IPR_PALtemp7:
-      case TheISA::IPR_PALtemp8:
-      case TheISA::IPR_PALtemp9:
-      case TheISA::IPR_PALtemp10:
-      case TheISA::IPR_PALtemp11:
-      case TheISA::IPR_PALtemp12:
-      case TheISA::IPR_PALtemp13:
-      case TheISA::IPR_PALtemp14:
-      case TheISA::IPR_PALtemp15:
-      case TheISA::IPR_PALtemp16:
-      case TheISA::IPR_PALtemp17:
-      case TheISA::IPR_PALtemp18:
-      case TheISA::IPR_PALtemp19:
-      case TheISA::IPR_PALtemp20:
-      case TheISA::IPR_PALtemp21:
-      case TheISA::IPR_PALtemp22:
-      case TheISA::IPR_PAL_BASE:
-      case TheISA::IPR_IC_PERR_STAT:
-      case TheISA::IPR_DC_PERR_STAT:
-      case TheISA::IPR_PMCTR:
-        // write entire quad w/ no side-effect
-        ipr[idx] = val;
-        break;
-
-      case TheISA::IPR_CC_CTL:
-        // This IPR resets the cycle counter.  We assume this only
-        // happens once... let's verify that.
-        assert(ipr[idx] == 0);
-        ipr[idx] = 1;
-        break;
-
-      case TheISA::IPR_CC:
-        // This IPR only writes the upper 64 bits.  It's ok to write
-        // all 64 here since we mask out the lower 32 in rpcc (see
-        // isa_desc).
-        ipr[idx] = val;
-        break;
-
-      case TheISA::IPR_PALtemp23:
-        // write entire quad w/ no side-effect
-        old = ipr[idx];
-        ipr[idx] = val;
-        break;
-
-      case TheISA::IPR_DTB_PTE:
-        // write entire quad w/ no side-effect, tag is forthcoming
-        ipr[idx] = val;
-        break;
-
-      case TheISA::IPR_EXC_ADDR:
-        // second least significant bit in PC is always zero
-        ipr[idx] = val & ~2;
-        break;
-
-      case TheISA::IPR_ASTRR:
-      case TheISA::IPR_ASTER:
-        // only write least significant four bits - privilege mask
-        ipr[idx] = val & 0xf;
-        break;
-
-      case TheISA::IPR_IPLR:
-        // only write least significant five bits - interrupt level
-        ipr[idx] = val & 0x1f;
-        break;
-
-      case TheISA::IPR_DTB_CM:
-
-      case TheISA::IPR_ICM:
-        // only write two mode bits - processor mode
-        ipr[idx] = val & 0x18;
-        break;
-
-      case TheISA::IPR_ALT_MODE:
-        // only write two mode bits - processor mode
-        ipr[idx] = val & 0x18;
-        break;
-
-      case TheISA::IPR_MCSR:
-        // more here after optimization...
-        ipr[idx] = val;
-        break;
-
-      case TheISA::IPR_SIRR:
-        // only write software interrupt mask
-        ipr[idx] = val & 0x7fff0;
-        break;
-
-      case TheISA::IPR_ICSR:
-        ipr[idx] = val & ULL(0xffffff0300);
-        break;
-
-      case TheISA::IPR_IVPTBR:
-      case TheISA::IPR_MVPTBR:
-        ipr[idx] = val & ULL(0xffffffffc0000000);
-        break;
-
-      case TheISA::IPR_DC_TEST_CTL:
-        ipr[idx] = val & 0x1ffb;
-        break;
-
-      case TheISA::IPR_DC_MODE:
-      case TheISA::IPR_MAF_MODE:
-        ipr[idx] = val & 0x3f;
-        break;
-
-      case TheISA::IPR_ITB_ASN:
-        ipr[idx] = val & 0x7f0;
-        break;
-
-      case TheISA::IPR_DTB_ASN:
-        ipr[idx] = val & ULL(0xfe00000000000000);
-        break;
-
-      case TheISA::IPR_EXC_SUM:
-      case TheISA::IPR_EXC_MASK:
-        // any write to this register clears it
-        ipr[idx] = 0;
-        break;
-
-      case TheISA::IPR_INTID:
-      case TheISA::IPR_SL_RCV:
-      case TheISA::IPR_MM_STAT:
-      case TheISA::IPR_ITB_PTE_TEMP:
-      case TheISA::IPR_DTB_PTE_TEMP:
-        // read-only registers
-        return new UnimplementedOpcodeFault;
-
-      case TheISA::IPR_HWINT_CLR:
-      case TheISA::IPR_SL_XMIT:
-      case TheISA::IPR_DC_FLUSH:
-      case TheISA::IPR_IC_FLUSH:
-        // the following are write only
-        ipr[idx] = val;
-        break;
-
-      case TheISA::IPR_DTB_IA:
-        // really a control write
-        ipr[idx] = 0;
-
-        cpu->dtb->flushAll();
-        break;
-
-      case TheISA::IPR_DTB_IAP:
-        // really a control write
-        ipr[idx] = 0;
-
-        cpu->dtb->flushProcesses();
-        break;
-
-      case TheISA::IPR_DTB_IS:
-        // really a control write
-        ipr[idx] = val;
-
-        cpu->dtb->flushAddr(val, DTB_ASN_ASN(ipr[TheISA::IPR_DTB_ASN]));
-        break;
-
-      case TheISA::IPR_DTB_TAG: {
-          struct TheISA::PTE pte;
-
-          // FIXME: granularity hints NYI...
-          if (DTB_PTE_GH(ipr[TheISA::IPR_DTB_PTE]) != 0)
-              panic("PTE GH field != 0");
-
-          // write entire quad
-          ipr[idx] = val;
-
-          // construct PTE for new entry
-          pte.ppn = DTB_PTE_PPN(ipr[TheISA::IPR_DTB_PTE]);
-          pte.xre = DTB_PTE_XRE(ipr[TheISA::IPR_DTB_PTE]);
-          pte.xwe = DTB_PTE_XWE(ipr[TheISA::IPR_DTB_PTE]);
-          pte.fonr = DTB_PTE_FONR(ipr[TheISA::IPR_DTB_PTE]);
-          pte.fonw = DTB_PTE_FONW(ipr[TheISA::IPR_DTB_PTE]);
-          pte.asma = DTB_PTE_ASMA(ipr[TheISA::IPR_DTB_PTE]);
-          pte.asn = DTB_ASN_ASN(ipr[TheISA::IPR_DTB_ASN]);
-
-          // insert new TAG/PTE value into data TLB
-          cpu->dtb->insert(val, pte);
-      }
-        break;
-
-      case TheISA::IPR_ITB_PTE: {
-          struct TheISA::PTE pte;
-
-          // FIXME: granularity hints NYI...
-          if (ITB_PTE_GH(val) != 0)
-              panic("PTE GH field != 0");
-
-          // write entire quad
-          ipr[idx] = val;
-
-          // construct PTE for new entry
-          pte.ppn = ITB_PTE_PPN(val);
-          pte.xre = ITB_PTE_XRE(val);
-          pte.xwe = 0;
-          pte.fonr = ITB_PTE_FONR(val);
-          pte.fonw = ITB_PTE_FONW(val);
-          pte.asma = ITB_PTE_ASMA(val);
-          pte.asn = ITB_ASN_ASN(ipr[TheISA::IPR_ITB_ASN]);
-
-          // insert new TAG/PTE value into data TLB
-          cpu->itb->insert(ipr[TheISA::IPR_ITB_TAG], pte);
-      }
-        break;
-
-      case TheISA::IPR_ITB_IA:
-        // really a control write
-        ipr[idx] = 0;
-
-        cpu->itb->flushAll();
-        break;
-
-      case TheISA::IPR_ITB_IAP:
-        // really a control write
-        ipr[idx] = 0;
-
-        cpu->itb->flushProcesses();
-        break;
-
-      case TheISA::IPR_ITB_IS:
-        // really a control write
-        ipr[idx] = val;
-
-        cpu->itb->flushAddr(val, ITB_ASN_ASN(ipr[TheISA::IPR_ITB_ASN]));
-        break;
-
-      default:
-        // invalid IPR
-        return new UnimplementedOpcodeFault;
-    }
-
-    // no error...
-    return NoFault;
-}
-
-#endif // #if FULL_SYSTEM
-
-=======
->>>>>>> 96fd6b5c
 #endif // __CPU_O3_CPU_REGFILE_HH__