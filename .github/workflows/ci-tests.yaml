---
# This workflow runs after a pull-request has been approved by a reviewer.

name: CI Tests

on:
    pull_request:
        types: [opened, edited, synchronize, ready_for_review]

concurrency:
    group: ${{ github.workflow }}-${{ github.ref || github.run_id }}
    cancel-in-progress: true

jobs:
    pre-commit:
    # runs on github hosted runner
        runs-on: ubuntu-22.04
        if: github.event.pull_request.draft == false
        steps:
            - uses: actions/checkout@v3
            - uses: actions/setup-python@v3
            - uses: pre-commit/action@v3.0.0

  # ensures we have a change-id in every commit, needed for gerrit
    check-for-change-id:
    # runs on github hosted runner
<<<<<<< HEAD
    runs-on: ubuntu-22.04
    if: github.event.pull_request.draft == false
    steps:
      - uses: actions/checkout@v3
        with:
          fetch-depth: 0
      - name: Check for Change-Id
        run: |
          # loop through all the commits in the pull request
          for commit in $(git rev-list ${{ github.event.pull_request.base.sha }}..${{ github.event.pull_request.head.sha }}); do
              git checkout $commit
              if (git log -1 --pretty=format:"%B" | grep -q "Change-Id: ")
              then
                # passes as long as at least one change-id exists in the pull request
                exit 0
              fi
          done
          # if we reach this part, none of the commits had a change-id
          echo "None of the commits in this pull request contains a Change-ID, which we require for any changes made to gem5. "\
            "To automatically insert one, run the following:\n f=`git rev-parse --git-dir`/hooks/commit-msg ; mkdir -p $(dirname $f) ; "\
            "curl -Lo $f https://gerrit-review.googlesource.com/tools/hooks/commit-msg ; chmod +x $f\n Then amend the commit with git commit --amend --no-edit, and update your pull request."
          exit 1

  unittests-all-opt:
    runs-on: [self-hosted, linux, x64]
    if: github.event.pull_request.draft == false
    container: ghcr.io/gem5/ubuntu-22.04_all-dependencies:latest
    needs: [pre-commit, check-for-change-id] # only runs if pre-commit and change-id passes
    timeout-minutes: 60
    steps:
      - uses: actions/checkout@v3
      - name: CI Unittests
        working-directory: ${{ github.workspace }}
        run: scons build/ALL/unittests.opt -j $(nproc)
      - run: echo "This job's status is ${{ job.status }}."

  testlib-quick-matrix:
    runs-on: [self-hosted, linux, x64]
    if: github.event.pull_request.draft == false
=======
        runs-on: ubuntu-22.04
        if: github.event.pull_request.draft == false
        steps:
            - uses: actions/checkout@v3
              with:
                  fetch-depth: 0
            - name: Check for Change-Id
              run: |
                  # loop through all the commits in the pull request
                  for commit in $(git rev-list ${{ github.event.pull_request.base.sha }}..${{ github.event.pull_request.head.sha }}); do
                      git checkout $commit
                      if (git log -1 --pretty=format:"%B" | grep -q "Change-Id: ")
                      then
                        # passes as long as at least one change-id exists in the pull request
                        exit 0
                      fi
                  done
                  # if we reach this part, none of the commits had a change-id
                  echo "None of the commits in this pull request contains a Change-ID, which we require for any changes made to gem5. "\
                    "To automatically insert one, run the following:\n f=`git rev-parse --git-dir`/hooks/commit-msg ; mkdir -p $(dirname $f) ; "\
                    "curl -Lo $f https://gerrit-review.googlesource.com/tools/hooks/commit-msg ; chmod +x $f\n Then amend the commit with git commit --amend --no-edit, and update your pull request."
                  exit 1

    unittests-all-opt:
        runs-on: [self-hosted, linux, x64, run]
        if: github.event.pull_request.draft == false
        container: ghcr.io/gem5/ubuntu-22.04_all-dependencies:latest
        needs: [pre-commit, check-for-change-id] # only runs if pre-commit and change-id passes
        timeout-minutes: 60
        steps:
            - uses: actions/checkout@v3
            - name: CI Unittests
              working-directory: ${{ github.workspace }}
              run: scons build/ALL/unittests.opt -j $(nproc)
            - run: echo "This job's status is ${{ job.status }}."

    testlib-quick-matrix:
        runs-on: [self-hosted, linux, x64, run]
        if: github.event.pull_request.draft == false
>>>>>>> 486916b5
    # In order to make sure the environment is exactly the same, we run in
    # the same container we use to build gem5 and run the testlib tests. This
        container: ghcr.io/gem5/ubuntu-22.04_all-dependencies:latest
        needs: [pre-commit, check-for-change-id]
        steps:
            - uses: actions/checkout@v3

      # Unfortunately the 'ubunutu-latest' image doesn't have jq installed.
      # We therefore need to install it as a step here.
<<<<<<< HEAD
      - name: Install jq
        run: apt install -y jq

      - name: Get directories for testlib-quick
        working-directory: "${{ github.workspace }}/tests"
        id: dir-matrix
        run: echo "test-dirs-matrix=$(find gem5/* -type d -maxdepth 0 | jq -ncR '[inputs]')" >>$GITHUB_OUTPUT

      - name: Get the build targets for testlib-quick-gem5-builds
        working-directory: "${{ github.workspace }}/tests"
        id: build-matrix
        run: echo "build-matrix=$(./main.py list --build-targets -q | jq -ncR '[inputs]')" >>$GITHUB_OUTPUT

    outputs:
        build-matrix: ${{ steps.build-matrix.outputs.build-matrix }}
        test-dirs-matrix: ${{ steps.dir-matrix.outputs.test-dirs-matrix }}

  testlib-quick-gem5-builds:
    runs-on: [self-hosted, linux, x64]
    if: github.event.pull_request.draft == false
    container: ghcr.io/gem5/ubuntu-22.04_all-dependencies:latest
    needs: [pre-commit, check-for-change-id, testlib-quick-matrix]
    strategy:
      matrix:
        build-target: ${{ fromJson(needs.testlib-quick-matrix.outputs.build-matrix) }}
    steps:
      - uses: actions/checkout@v3
      - name: Build gem5
        run: scons ${{ matrix.build-target }} -j $(nproc)
=======
            - name: Install jq
              run: apt install -y jq

            - name: Get directories for testlib-quick
              working-directory: ${{ github.workspace }}/tests
              id: dir-matrix
              run: echo "test-dirs-matrix=$(find gem5/* -type d -maxdepth 0 | jq -ncR '[inputs]')" >>$GITHUB_OUTPUT

            - name: Get the build targets for testlib-quick-gem5-builds
              working-directory: ${{ github.workspace }}/tests
              id: build-matrix
              run: echo "build-matrix=$(./main.py list --build-targets -q | jq -ncR '[inputs]')" >>$GITHUB_OUTPUT

        outputs:
            build-matrix: ${{ steps.build-matrix.outputs.build-matrix }}
            test-dirs-matrix: ${{ steps.dir-matrix.outputs.test-dirs-matrix }}

    testlib-quick-gem5-builds:
        runs-on: [self-hosted, linux, x64, build]
        if: github.event.pull_request.draft == false
        container: ghcr.io/gem5/ubuntu-22.04_all-dependencies:latest
        needs: [pre-commit, check-for-change-id, testlib-quick-matrix]
        strategy:
            matrix:
                build-target: ${{ fromJson(needs.testlib-quick-matrix.outputs.build-matrix) }}
        steps:
            - uses: actions/checkout@v3
            - name: Build gem5
              run: scons ${{ matrix.build-target }} -j $(nproc)
>>>>>>> 486916b5

        # Upload the gem5 binary as an artifact.
        # Note: the "achor.txt" file is a hack to make sure the paths are
        # preserverd in the artifact. The upload-artifact action finds the
        # closest common directory and uploads everything relative to that.
        # E.g., if we upload "build/ARM/gem5.opt" and "build/RISCV/gem5.opt"
        # Then upload-artifact will upload "ARM/gem5.opt" and "RISCV/gem5.opt",
        # stripping the "build" directory. By adding the "anchor.txt" file, we
        # ensure the "build" directory is preserved.
<<<<<<< HEAD
      - run: echo "anchor" > anchor.txt
      - uses: actions/upload-artifact@v3
        with:
          name: ci-tests-${{ github.run_number }}-testlib-quick-all-gem5-builds
          path: |
            build/*/gem5.*
            anchor.txt
          retention-days: 7

  testlib-quick-execution:
    runs-on: [self-hosted, linux, x64]
    if: github.event.pull_request.draft == false
    container: ghcr.io/gem5/ubuntu-22.04_all-dependencies:latest
    needs: [pre-commit, check-for-change-id, testlib-quick-matrix, testlib-quick-gem5-builds]
    timeout-minutes: 360     # 6 hours
    strategy:
      fail-fast: false
      matrix:
        test-dir: ${{ fromJson(needs.testlib-quick-matrix.outputs.test-dirs-matrix) }}
    steps:
      - name: Clean runner
        run:
          rm -rf ./* || true
          rm -rf ./.??* || true
          rm -rf ~/.cache || true
=======
            - run: echo "anchor" > anchor.txt
            - uses: actions/upload-artifact@v3
              with:
                  name: ci-tests-${{ github.run_number }}-testlib-quick-all-gem5-builds
                  path: |
                      build/*/gem5.*
                      anchor.txt
                  retention-days: 7

    testlib-quick-execution:
        runs-on: [self-hosted, linux, x64, run]
        if: github.event.pull_request.draft == false
        container: ghcr.io/gem5/ubuntu-22.04_all-dependencies:latest
        needs: [pre-commit, check-for-change-id, testlib-quick-matrix, testlib-quick-gem5-builds]
        timeout-minutes: 360 # 6 hours
        strategy:
            fail-fast: false
            matrix:
                test-dir: ${{ fromJson(needs.testlib-quick-matrix.outputs.test-dirs-matrix) }}
        steps:
            - name: Clean runner
              run: rm -rf ./* || true rm -rf ./.??* || true rm -rf ~/.cache || true
>>>>>>> 486916b5

        # Checkout the repository then download the gem5.opt artifact.
            - uses: actions/checkout@v3
            - uses: actions/download-artifact@v3
              with:
                  name: ci-tests-${{ github.run_number }}-testlib-quick-all-gem5-builds

        # Check that the gem5.opt artifact exists and is executable.
            - name: Chmod gem5.{opt,debug,fast} to be executable
              run: |
                  find . -name "gem5.opt" -exec chmod u+x {} \;
                  find . -name "gem5.debug" -exec chmod u+x {} \;
                  find . -name "gem5.fast" -exec chmod u+x {} \;

        # Run the testlib quick tests in the given directory.
<<<<<<< HEAD
      - name: Run "tests/${{ matrix.test-dir }}" TestLib quick tests
        id: run-tests
        working-directory: ${{ github.workspace }}/tests
        run: ./main.py run --skip-build -t $(nproc) -vv ${{ matrix.test-dir }}
=======
            - name: Run "tests/${{ matrix.test-dir }}" TestLib quick tests
              id: run-tests
              working-directory: ${{ github.workspace }}/tests
              run: ./main.py run --skip-build -vv ${{ matrix.test-dir }}
>>>>>>> 486916b5

        # Get the basename of the matrix.test-dir path (to name the artifact).
            - name: Sanatize test-dir for artifact name
              id: sanitize-test-dir
              if: success() || failure()
              run: echo "sanatized-test-dir=$(echo '${{ matrix.test-dir }}' | sed 's/\//-/g')" >> $GITHUB_OUTPUT

        # Upload the tests/testing-results directory as an artifact.
            - name: Upload test results
              if: success() || failure()
              uses: actions/upload-artifact@v3
              with:
                  name: ci-tests-run-${{ github.run_number }}-attempt-${{ github.run_attempt }}-testlib-quick-${{ steps.sanitize-test-dir.outputs.sanatized-test-dir
                      }}-status-${{ steps.run-tests.outcome }}-output
                  path: tests/testing-results
                  retention-days: 30

    testlib-quick:
    # It is 'testlib-quick' which needs to pass for the pull request to be
    # merged. The 'testlib-quick-execution' is a matrix job which runs all the
    # the testlib quick tests. This job is therefore a stub which will pass if
    # all the testlib-quick-execution jobs pass.
<<<<<<< HEAD
    runs-on: [self-hosted, linux, x64]
    needs: testlib-quick-execution
    steps:
      - run: echo "This job's status is ${{ job.status }}."
=======
        runs-on: [self-hosted, linux, x64, run]
        needs: testlib-quick-execution
        steps:
            - run: echo "This job's status is ${{ job.status }}."
>>>>>>> 486916b5
<|MERGE_RESOLUTION|>--- conflicted
+++ resolved
@@ -23,48 +23,7 @@
 
   # ensures we have a change-id in every commit, needed for gerrit
     check-for-change-id:
-    # runs on github hosted runner
-<<<<<<< HEAD
-    runs-on: ubuntu-22.04
-    if: github.event.pull_request.draft == false
-    steps:
-      - uses: actions/checkout@v3
-        with:
-          fetch-depth: 0
-      - name: Check for Change-Id
-        run: |
-          # loop through all the commits in the pull request
-          for commit in $(git rev-list ${{ github.event.pull_request.base.sha }}..${{ github.event.pull_request.head.sha }}); do
-              git checkout $commit
-              if (git log -1 --pretty=format:"%B" | grep -q "Change-Id: ")
-              then
-                # passes as long as at least one change-id exists in the pull request
-                exit 0
-              fi
-          done
-          # if we reach this part, none of the commits had a change-id
-          echo "None of the commits in this pull request contains a Change-ID, which we require for any changes made to gem5. "\
-            "To automatically insert one, run the following:\n f=`git rev-parse --git-dir`/hooks/commit-msg ; mkdir -p $(dirname $f) ; "\
-            "curl -Lo $f https://gerrit-review.googlesource.com/tools/hooks/commit-msg ; chmod +x $f\n Then amend the commit with git commit --amend --no-edit, and update your pull request."
-          exit 1
-
-  unittests-all-opt:
-    runs-on: [self-hosted, linux, x64]
-    if: github.event.pull_request.draft == false
-    container: ghcr.io/gem5/ubuntu-22.04_all-dependencies:latest
-    needs: [pre-commit, check-for-change-id] # only runs if pre-commit and change-id passes
-    timeout-minutes: 60
-    steps:
-      - uses: actions/checkout@v3
-      - name: CI Unittests
-        working-directory: ${{ github.workspace }}
-        run: scons build/ALL/unittests.opt -j $(nproc)
-      - run: echo "This job's status is ${{ job.status }}."
-
-  testlib-quick-matrix:
-    runs-on: [self-hosted, linux, x64]
-    if: github.event.pull_request.draft == false
-=======
+        # runs on github hosted runner
         runs-on: ubuntu-22.04
         if: github.event.pull_request.draft == false
         steps:
@@ -89,7 +48,7 @@
                   exit 1
 
     unittests-all-opt:
-        runs-on: [self-hosted, linux, x64, run]
+        runs-on: [self-hosted, linux, x64]
         if: github.event.pull_request.draft == false
         container: ghcr.io/gem5/ubuntu-22.04_all-dependencies:latest
         needs: [pre-commit, check-for-change-id] # only runs if pre-commit and change-id passes
@@ -102,9 +61,8 @@
             - run: echo "This job's status is ${{ job.status }}."
 
     testlib-quick-matrix:
-        runs-on: [self-hosted, linux, x64, run]
+        runs-on: [self-hosted, linux, x64]
         if: github.event.pull_request.draft == false
->>>>>>> 486916b5
     # In order to make sure the environment is exactly the same, we run in
     # the same container we use to build gem5 and run the testlib tests. This
         container: ghcr.io/gem5/ubuntu-22.04_all-dependencies:latest
@@ -114,37 +72,6 @@
 
       # Unfortunately the 'ubunutu-latest' image doesn't have jq installed.
       # We therefore need to install it as a step here.
-<<<<<<< HEAD
-      - name: Install jq
-        run: apt install -y jq
-
-      - name: Get directories for testlib-quick
-        working-directory: "${{ github.workspace }}/tests"
-        id: dir-matrix
-        run: echo "test-dirs-matrix=$(find gem5/* -type d -maxdepth 0 | jq -ncR '[inputs]')" >>$GITHUB_OUTPUT
-
-      - name: Get the build targets for testlib-quick-gem5-builds
-        working-directory: "${{ github.workspace }}/tests"
-        id: build-matrix
-        run: echo "build-matrix=$(./main.py list --build-targets -q | jq -ncR '[inputs]')" >>$GITHUB_OUTPUT
-
-    outputs:
-        build-matrix: ${{ steps.build-matrix.outputs.build-matrix }}
-        test-dirs-matrix: ${{ steps.dir-matrix.outputs.test-dirs-matrix }}
-
-  testlib-quick-gem5-builds:
-    runs-on: [self-hosted, linux, x64]
-    if: github.event.pull_request.draft == false
-    container: ghcr.io/gem5/ubuntu-22.04_all-dependencies:latest
-    needs: [pre-commit, check-for-change-id, testlib-quick-matrix]
-    strategy:
-      matrix:
-        build-target: ${{ fromJson(needs.testlib-quick-matrix.outputs.build-matrix) }}
-    steps:
-      - uses: actions/checkout@v3
-      - name: Build gem5
-        run: scons ${{ matrix.build-target }} -j $(nproc)
-=======
             - name: Install jq
               run: apt install -y jq
 
@@ -163,7 +90,7 @@
             test-dirs-matrix: ${{ steps.dir-matrix.outputs.test-dirs-matrix }}
 
     testlib-quick-gem5-builds:
-        runs-on: [self-hosted, linux, x64, build]
+        runs-on: [self-hosted, linux, x64]
         if: github.event.pull_request.draft == false
         container: ghcr.io/gem5/ubuntu-22.04_all-dependencies:latest
         needs: [pre-commit, check-for-change-id, testlib-quick-matrix]
@@ -174,7 +101,6 @@
             - uses: actions/checkout@v3
             - name: Build gem5
               run: scons ${{ matrix.build-target }} -j $(nproc)
->>>>>>> 486916b5
 
         # Upload the gem5 binary as an artifact.
         # Note: the "achor.txt" file is a hack to make sure the paths are
@@ -184,33 +110,6 @@
         # Then upload-artifact will upload "ARM/gem5.opt" and "RISCV/gem5.opt",
         # stripping the "build" directory. By adding the "anchor.txt" file, we
         # ensure the "build" directory is preserved.
-<<<<<<< HEAD
-      - run: echo "anchor" > anchor.txt
-      - uses: actions/upload-artifact@v3
-        with:
-          name: ci-tests-${{ github.run_number }}-testlib-quick-all-gem5-builds
-          path: |
-            build/*/gem5.*
-            anchor.txt
-          retention-days: 7
-
-  testlib-quick-execution:
-    runs-on: [self-hosted, linux, x64]
-    if: github.event.pull_request.draft == false
-    container: ghcr.io/gem5/ubuntu-22.04_all-dependencies:latest
-    needs: [pre-commit, check-for-change-id, testlib-quick-matrix, testlib-quick-gem5-builds]
-    timeout-minutes: 360     # 6 hours
-    strategy:
-      fail-fast: false
-      matrix:
-        test-dir: ${{ fromJson(needs.testlib-quick-matrix.outputs.test-dirs-matrix) }}
-    steps:
-      - name: Clean runner
-        run:
-          rm -rf ./* || true
-          rm -rf ./.??* || true
-          rm -rf ~/.cache || true
-=======
             - run: echo "anchor" > anchor.txt
             - uses: actions/upload-artifact@v3
               with:
@@ -221,7 +120,7 @@
                   retention-days: 7
 
     testlib-quick-execution:
-        runs-on: [self-hosted, linux, x64, run]
+        runs-on: [self-hosted, linux, x64]
         if: github.event.pull_request.draft == false
         container: ghcr.io/gem5/ubuntu-22.04_all-dependencies:latest
         needs: [pre-commit, check-for-change-id, testlib-quick-matrix, testlib-quick-gem5-builds]
@@ -233,7 +132,6 @@
         steps:
             - name: Clean runner
               run: rm -rf ./* || true rm -rf ./.??* || true rm -rf ~/.cache || true
->>>>>>> 486916b5
 
         # Checkout the repository then download the gem5.opt artifact.
             - uses: actions/checkout@v3
@@ -249,17 +147,10 @@
                   find . -name "gem5.fast" -exec chmod u+x {} \;
 
         # Run the testlib quick tests in the given directory.
-<<<<<<< HEAD
-      - name: Run "tests/${{ matrix.test-dir }}" TestLib quick tests
-        id: run-tests
-        working-directory: ${{ github.workspace }}/tests
-        run: ./main.py run --skip-build -t $(nproc) -vv ${{ matrix.test-dir }}
-=======
             - name: Run "tests/${{ matrix.test-dir }}" TestLib quick tests
               id: run-tests
               working-directory: ${{ github.workspace }}/tests
-              run: ./main.py run --skip-build -vv ${{ matrix.test-dir }}
->>>>>>> 486916b5
+              run: ./main.py run --skip-build -vv -j$(nproc) ${{ matrix.test-dir }}
 
         # Get the basename of the matrix.test-dir path (to name the artifact).
             - name: Sanatize test-dir for artifact name
@@ -282,14 +173,7 @@
     # merged. The 'testlib-quick-execution' is a matrix job which runs all the
     # the testlib quick tests. This job is therefore a stub which will pass if
     # all the testlib-quick-execution jobs pass.
-<<<<<<< HEAD
-    runs-on: [self-hosted, linux, x64]
-    needs: testlib-quick-execution
-    steps:
-      - run: echo "This job's status is ${{ job.status }}."
-=======
-        runs-on: [self-hosted, linux, x64, run]
+        runs-on: [self-hosted, linux, x64]
         needs: testlib-quick-execution
         steps:
-            - run: echo "This job's status is ${{ job.status }}."
->>>>>>> 486916b5
+            - run: echo "This job's status is ${{ job.status }}."